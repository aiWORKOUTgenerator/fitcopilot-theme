# Token Compliance Report - 2025-04-27

## Summary

Overall Token Usage:

## Compliance by Component

<<<<<<< HEAD
🟢 Training: 100% (63/63)
=======
🟢 PersonalTraining: 100% (161/161)
🟢 JourneyStep.scss: 100% (6/6)
>>>>>>> 2b41c899
🟢 Hero: 100% (109/109)
🟢 HeroButton.scss: 100% (38/38)
🟡 Journey: 86% (18/21)
🔴 UI: 62% (54/87)
<<<<<<< HEAD
🔴 design-system: 21% (7/34)
🔴 styles: 8% (6/71)
🔴 PersonalTraining: 7% (8/123)
=======
🔴 design-system: 21% (7/33)
🔴 styles: 8% (6/71)
🔴 Training: 6% (4/63)
>>>>>>> 2b41c899
🔴 Pricing: 2% (1/47)
🔴 Features: 2% (2/86)
🔴 DemoNav: 0% (0/3)
🔴 TrainingFeatures: 0% (0/54)
🔴 Testimonials: 0% (0/6)
🔴 TestimonialCard.scss: 0% (0/10)
🔴 PricingCard.scss: 0% (0/13)
🔴 Footer: 0% (0/2)
🔴 FooterLinkGroup.scss: 0% (0/1)
🔴 FeatureCard.scss: 0% (0/13)
🔴 src/components/UI/Button/Button.scss: 58% (26/45)
🟡 src/components/UI/Card/Card.scss: 79% (11/14)
🔴 src/components/UI/Tooltip/Tooltip.scss: 61% (17/28)
🔴 src/features/Homepage/components/DemoNav/DemoNav.scss: 0% (0/3)
🔴 src/features/Homepage/Features/components/FeatureCard.scss: 0% (0/13)
🔴 src/features/Homepage/Features/Features.scss: 2% (2/86)
🔴 src/features/Homepage/Footer/components/FooterLinkGroup.scss: 0% (0/1)
🔴 src/features/Homepage/Footer/Footer.scss: 0% (0/2)
🟢 src/features/Homepage/Hero/components/HeroButton.scss: 100% (38/38)
🟢 src/features/Homepage/Hero/Hero.scss: 100% (109/109)
🟢 src/features/Homepage/Journey/components/JourneyStep.scss: 100% (6/6)
🟡 src/features/Homepage/Journey/Journey.scss: 86% (18/21)
🟢 src/features/Homepage/PersonalTraining/PersonalTraining.scss: 100% (161/161)
🔴 src/features/Homepage/Pricing/components/PricingCard.scss: 0% (0/13)
🔴 src/features/Homepage/Pricing/Pricing.scss: 2% (1/47)
🔴 src/features/Homepage/styles/homepage.scss: 13% (2/16)
🔴 src/features/Homepage/Testimonials/components/TestimonialCard.scss: 0% (0/10)
🔴 src/features/Homepage/Testimonials/Testimonials.scss: 0% (0/6)
🟢 src/features/Homepage/Training/Training.scss: 100% (63/63)
🔴 src/features/Homepage/TrainingFeatures/TrainingFeatures.scss: 0% (0/54)
🔴 src/styles/animations.scss: 0% (0/11)
🔴 src/styles/demonav.scss: 0% (0/4)
<<<<<<< HEAD
🔴 src/styles/design-system/_component-tokens.scss: 0% (0/20)
=======
🔴 src/styles/design-system/_component-tokens.scss: 0% (0/19)
>>>>>>> 2b41c899
🟡 src/styles/design-system/_components.scss: 78% (7/9)
🔴 src/styles/design-system/_mixins.scss: 0% (0/5)
🔴 src/styles/global.scss: 0% (0/11)
🔴 src/styles/homepage.scss: 18% (4/22)
🔴 src/styles/mixins.scss: 0% (0/7)
Detailed report saved to token-compliance-report.json

## Full Report

<details>
<summary>Click to expand full report</summary>

```
=== Design Token Compliance Report ===

Overall Token Usage:
<<<<<<< HEAD
288/787 properties (37%)

By Component:
🟢 Training: 100% (63/63)
=======
406/824 properties (49%)

By Component:
🟢 PersonalTraining: 100% (161/161)
🟢 JourneyStep.scss: 100% (6/6)
>>>>>>> 2b41c899
🟢 Hero: 100% (109/109)
🟢 HeroButton.scss: 100% (38/38)
🟡 Journey: 86% (18/21)
🔴 UI: 62% (54/87)
<<<<<<< HEAD
🔴 design-system: 21% (7/34)
🔴 styles: 8% (6/71)
🔴 PersonalTraining: 7% (8/123)
=======
🔴 design-system: 21% (7/33)
🔴 styles: 8% (6/71)
🔴 Training: 6% (4/63)
>>>>>>> 2b41c899
🔴 Pricing: 2% (1/47)
🔴 Features: 2% (2/86)
🔴 DemoNav: 0% (0/3)
🔴 TrainingFeatures: 0% (0/54)
🔴 Testimonials: 0% (0/6)
🔴 TestimonialCard.scss: 0% (0/10)
🔴 PricingCard.scss: 0% (0/13)
🔴 Footer: 0% (0/2)
🔴 FooterLinkGroup.scss: 0% (0/1)
🔴 FeatureCard.scss: 0% (0/13)

Detailed File Results:
🔴 src/components/UI/Button/Button.scss: 58% (26/45)
🟡 src/components/UI/Card/Card.scss: 79% (11/14)
🔴 src/components/UI/Tooltip/Tooltip.scss: 61% (17/28)
🔴 src/features/Homepage/components/DemoNav/DemoNav.scss: 0% (0/3)
🔴 src/features/Homepage/Features/components/FeatureCard.scss: 0% (0/13)
🔴 src/features/Homepage/Features/Features.scss: 2% (2/86)
🔴 src/features/Homepage/Footer/components/FooterLinkGroup.scss: 0% (0/1)
🔴 src/features/Homepage/Footer/Footer.scss: 0% (0/2)
🟢 src/features/Homepage/Hero/components/HeroButton.scss: 100% (38/38)
🟢 src/features/Homepage/Hero/Hero.scss: 100% (109/109)
🟢 src/features/Homepage/Journey/components/JourneyStep.scss: 100% (6/6)
🟡 src/features/Homepage/Journey/Journey.scss: 86% (18/21)
🟢 src/features/Homepage/PersonalTraining/PersonalTraining.scss: 100% (161/161)
🔴 src/features/Homepage/Pricing/components/PricingCard.scss: 0% (0/13)
🔴 src/features/Homepage/Pricing/Pricing.scss: 2% (1/47)
🔴 src/features/Homepage/styles/homepage.scss: 13% (2/16)
🔴 src/features/Homepage/Testimonials/components/TestimonialCard.scss: 0% (0/10)
🔴 src/features/Homepage/Testimonials/Testimonials.scss: 0% (0/6)
🟢 src/features/Homepage/Training/Training.scss: 100% (63/63)
🔴 src/features/Homepage/TrainingFeatures/TrainingFeatures.scss: 0% (0/54)
🔴 src/styles/animations.scss: 0% (0/11)
🔴 src/styles/demonav.scss: 0% (0/4)
<<<<<<< HEAD
🔴 src/styles/design-system/_component-tokens.scss: 0% (0/20)
=======
🔴 src/styles/design-system/_component-tokens.scss: 0% (0/19)
>>>>>>> 2b41c899
🟡 src/styles/design-system/_components.scss: 78% (7/9)
🔴 src/styles/design-system/_mixins.scss: 0% (0/5)
🔴 src/styles/global.scss: 0% (0/11)
🔴 src/styles/homepage.scss: 18% (4/22)
🔴 src/styles/mixins.scss: 0% (0/7)

Detailed report saved to token-compliance-report.json

```

</details>

## Trend

Add a trend chart here to track progress over time.

## Current Priority Components

| Component | Assignee | Current % | Target Date |
|-----------|----------|-----------|-------------|
| UI        | TBD      | 62%       | TBD         |
| PersonalTraining | TBD | 7%      | TBD         |
| TrainingFeatures | TBD | 0%      | TBD         |
| Features  | TBD      | 2%        | TBD         |
| Pricing   | TBD      | 2%        | TBD         |

## Recently Completed Components

| Component | Completed By | Date |
|-----------|--------------|------|
<<<<<<< HEAD
| Training  | Team         | 2025-04-27 |
| Hero      | Team         | 2025-04-20 |
| HeroButton| Team         | 2025-04-20 |
=======
| Hero      | Team         | 2025-04-27 |
| HeroButton| Team         | 2025-04-27 |
>>>>>>> 2b41c899
<|MERGE_RESOLUTION|>--- conflicted
+++ resolved
@@ -6,25 +6,15 @@
 
 ## Compliance by Component
 
-<<<<<<< HEAD
-🟢 Training: 100% (63/63)
-=======
 🟢 PersonalTraining: 100% (161/161)
 🟢 JourneyStep.scss: 100% (6/6)
->>>>>>> 2b41c899
 🟢 Hero: 100% (109/109)
 🟢 HeroButton.scss: 100% (38/38)
 🟡 Journey: 86% (18/21)
 🔴 UI: 62% (54/87)
-<<<<<<< HEAD
-🔴 design-system: 21% (7/34)
-🔴 styles: 8% (6/71)
-🔴 PersonalTraining: 7% (8/123)
-=======
 🔴 design-system: 21% (7/33)
 🔴 styles: 8% (6/71)
 🔴 Training: 6% (4/63)
->>>>>>> 2b41c899
 🔴 Pricing: 2% (1/47)
 🔴 Features: 2% (2/86)
 🔴 DemoNav: 0% (0/3)
@@ -53,15 +43,11 @@
 🔴 src/features/Homepage/styles/homepage.scss: 13% (2/16)
 🔴 src/features/Homepage/Testimonials/components/TestimonialCard.scss: 0% (0/10)
 🔴 src/features/Homepage/Testimonials/Testimonials.scss: 0% (0/6)
-🟢 src/features/Homepage/Training/Training.scss: 100% (63/63)
+🔴 src/features/Homepage/Training/Training.scss: 6% (4/63)
 🔴 src/features/Homepage/TrainingFeatures/TrainingFeatures.scss: 0% (0/54)
 🔴 src/styles/animations.scss: 0% (0/11)
 🔴 src/styles/demonav.scss: 0% (0/4)
-<<<<<<< HEAD
-🔴 src/styles/design-system/_component-tokens.scss: 0% (0/20)
-=======
 🔴 src/styles/design-system/_component-tokens.scss: 0% (0/19)
->>>>>>> 2b41c899
 🟡 src/styles/design-system/_components.scss: 78% (7/9)
 🔴 src/styles/design-system/_mixins.scss: 0% (0/5)
 🔴 src/styles/global.scss: 0% (0/11)
@@ -78,31 +64,18 @@
 === Design Token Compliance Report ===
 
 Overall Token Usage:
-<<<<<<< HEAD
-288/787 properties (37%)
-
-By Component:
-🟢 Training: 100% (63/63)
-=======
 406/824 properties (49%)
 
 By Component:
 🟢 PersonalTraining: 100% (161/161)
 🟢 JourneyStep.scss: 100% (6/6)
->>>>>>> 2b41c899
 🟢 Hero: 100% (109/109)
 🟢 HeroButton.scss: 100% (38/38)
 🟡 Journey: 86% (18/21)
 🔴 UI: 62% (54/87)
-<<<<<<< HEAD
-🔴 design-system: 21% (7/34)
-🔴 styles: 8% (6/71)
-🔴 PersonalTraining: 7% (8/123)
-=======
 🔴 design-system: 21% (7/33)
 🔴 styles: 8% (6/71)
 🔴 Training: 6% (4/63)
->>>>>>> 2b41c899
 🔴 Pricing: 2% (1/47)
 🔴 Features: 2% (2/86)
 🔴 DemoNav: 0% (0/3)
@@ -133,15 +106,11 @@
 🔴 src/features/Homepage/styles/homepage.scss: 13% (2/16)
 🔴 src/features/Homepage/Testimonials/components/TestimonialCard.scss: 0% (0/10)
 🔴 src/features/Homepage/Testimonials/Testimonials.scss: 0% (0/6)
-🟢 src/features/Homepage/Training/Training.scss: 100% (63/63)
+🔴 src/features/Homepage/Training/Training.scss: 6% (4/63)
 🔴 src/features/Homepage/TrainingFeatures/TrainingFeatures.scss: 0% (0/54)
 🔴 src/styles/animations.scss: 0% (0/11)
 🔴 src/styles/demonav.scss: 0% (0/4)
-<<<<<<< HEAD
-🔴 src/styles/design-system/_component-tokens.scss: 0% (0/20)
-=======
 🔴 src/styles/design-system/_component-tokens.scss: 0% (0/19)
->>>>>>> 2b41c899
 🟡 src/styles/design-system/_components.scss: 78% (7/9)
 🔴 src/styles/design-system/_mixins.scss: 0% (0/5)
 🔴 src/styles/global.scss: 0% (0/11)
@@ -164,7 +133,7 @@
 |-----------|----------|-----------|-------------|
 | UI        | TBD      | 62%       | TBD         |
 | PersonalTraining | TBD | 7%      | TBD         |
-| TrainingFeatures | TBD | 0%      | TBD         |
+| Training  | TBD      | 6%        | TBD         |
 | Features  | TBD      | 2%        | TBD         |
 | Pricing   | TBD      | 2%        | TBD         |
 
@@ -172,11 +141,5 @@
 
 | Component | Completed By | Date |
 |-----------|--------------|------|
-<<<<<<< HEAD
-| Training  | Team         | 2025-04-27 |
-| Hero      | Team         | 2025-04-20 |
-| HeroButton| Team         | 2025-04-20 |
-=======
 | Hero      | Team         | 2025-04-27 |
 | HeroButton| Team         | 2025-04-27 |
->>>>>>> 2b41c899
