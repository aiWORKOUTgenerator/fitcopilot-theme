--- conflicted
+++ resolved
@@ -15,15 +15,9 @@
       ]
     },
     "design-system": {
-<<<<<<< HEAD
-      "total": 42,
-      "tokens": 7,
-      "percentage": 17,
-=======
       "total": 31,
       "tokens": 7,
       "percentage": 23,
->>>>>>> 4a9c2136
       "files": [
         "src/styles/design-system/_mixins.scss",
         "src/styles/design-system/_components.scss",
@@ -39,17 +33,17 @@
       ]
     },
     "TrainingFeatures": {
-      "total": 52,
-      "tokens": 52,
-      "percentage": 100,
+      "total": 54,
+      "tokens": 0,
+      "percentage": 0,
       "files": [
         "src/features/Homepage/TrainingFeatures/TrainingFeatures.scss"
       ]
     },
     "Training": {
       "total": 63,
-      "tokens": 63,
-      "percentage": 100,
+      "tokens": 4,
+      "percentage": 6,
       "files": [
         "src/features/Homepage/Training/Training.scss"
       ]
@@ -87,15 +81,9 @@
       ]
     },
     "PersonalTraining": {
-<<<<<<< HEAD
-      "total": 125,
-      "tokens": 10,
-      "percentage": 8,
-=======
       "total": 137,
       "tokens": 125,
       "percentage": 91,
->>>>>>> 4a9c2136
       "files": [
         "src/features/Homepage/PersonalTraining/PersonalTraining.scss"
       ]
@@ -212,11 +200,7 @@
       "percentage": 78
     },
     "src/styles/design-system/_component-tokens.scss": {
-<<<<<<< HEAD
-      "total": 28,
-=======
       "total": 17,
->>>>>>> 4a9c2136
       "tokens": 0,
       "percentage": 0
     },
@@ -231,14 +215,14 @@
       "percentage": 0
     },
     "src/features/Homepage/TrainingFeatures/TrainingFeatures.scss": {
-      "total": 52,
-      "tokens": 52,
-      "percentage": 100
+      "total": 54,
+      "tokens": 0,
+      "percentage": 0
     },
     "src/features/Homepage/Training/Training.scss": {
       "total": 63,
-      "tokens": 63,
-      "percentage": 100
+      "tokens": 4,
+      "percentage": 6
     },
     "src/features/Homepage/Testimonials/Testimonials.scss": {
       "total": 6,
@@ -261,15 +245,9 @@
       "percentage": 0
     },
     "src/features/Homepage/PersonalTraining/PersonalTraining.scss": {
-<<<<<<< HEAD
-      "total": 125,
-      "tokens": 10,
-      "percentage": 8
-=======
       "total": 137,
       "tokens": 125,
       "percentage": 91
->>>>>>> 4a9c2136
     },
     "src/features/Homepage/Journey/Journey.scss": {
       "total": 21,
