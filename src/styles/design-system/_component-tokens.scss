--- conflicted
+++ resolved
@@ -207,186 +207,6 @@
     --spacing-pt-booking-text-bottom: 2rem;
     --color-pt-white-90: rgba(255, 255, 255, 0.9);
 
-<<<<<<< HEAD
-    /* Booking Button */
-    --padding-pt-booking-button-y: 1rem;
-    --padding-pt-booking-button-x: 2rem;
-    --radius-pt-booking-button: 9999px;
-    --color-pt-booking-button-bg: white;
-    --shadow-pt-booking-button: 0 10px 25px -5px rgba(0, 0, 0, 0.2);
-    --transform-pt-booking-button-hover-y: -3px;
-    --shadow-pt-booking-button-hover: 0 15px 30px -5px rgba(0, 0, 0, 0.3);
-    --spacing-pt-booking-button-icon-left: 0.75rem;
-
-    /* Flip Card */
-    --spacing-pt-flip-card-top: 2rem;
-    --perspective-pt-flip-card: 1500px;
-    --height-pt-flip-card: 280px;
-    --transform-style-pt-3d: preserve-3d;
-    --transition-pt-flip: transform 0.8s cubic-bezier(0.175, 0.885, 0.32, 1.275);
-    --cursor-pt-pointer: pointer;
-    --transform-pt-flip-y-180: rotateY(180deg);
-    --backface-pt-hidden: hidden;
-    --shadow-pt-flip-card: 0 10px 30px -5px rgba(0, 0, 0, 0.3);
-    --transform-pt-flip-y-0: rotateY(0deg);
-
-    /* Flip Card Overlay */
-    --pos-pt-inset-0: 0;
-    --gradient-pt-overlay: linear-gradient(to top, rgba(0, 0, 0, 0.7) 0%, transparent 70%);
-    --display-pt-flex-column: column;
-    --justify-pt-flex-end: flex-end;
-    --padding-pt-overlay: 1.5rem;
-    --size-pt-flip-title: 1.25rem;
-    --weight-pt-flip-title: 700;
-    --spacing-pt-flip-title-bottom: 0.5rem;
-    --color-pt-white-80: rgba(255, 255, 255, 0.8);
-    --size-pt-flip-hint: 0.9rem;
-    --spacing-pt-flip-hint-icon-left: 0.5rem;
-
-    /* Flip Card Back */
-    --color-pt-card-back-bg: rgba(31, 41, 55, 0.9);
-    --flex-pt-grow: 1;
-
-    /* Video Controls */
-    --justify-pt-space-between: space-between;
-    --padding-pt-controls: 1rem;
-    --color-pt-controls-bg: rgba(17, 24, 39, 0.8);
-    --border-pt-none: none;
-    --size-pt-control-button: 40px;
-    --radius-pt-round: 50%;
-    --duration-pt-control-transition: 0.2s;
-    --color-pt-control-hover-bg: rgba(255, 255, 255, 0.1);
-
-    /* Hero Positions and Layout */
-    --pos-hero-element-relative: relative;
-    --pos-hero-element-absolute: absolute;
-    --pos-hero-top-0: 0;
-    --pos-hero-left-0: 0;
-    --pos-hero-right-0: 0;
-    --pos-hero-bottom-0: 0;
-    --pos-hero-bottom-100: 100%;
-    --pos-hero-element-center: 50%;
-    --z-hero-behind: 0;
-    --z-hero-base: 1;
-    --z-hero-content: 2;
-    --z-hero-floating: 3;
-    --z-hero-hover: 10;
-    --z-hero-tooltip: 50;
-
-    /* Hero Display and Flex properties */
-    --display-hero-flex: flex;
-    --display-hero-inline-flex: inline-flex;
-    --display-hero-none: none;
-    --flex-hero-row: row;
-    --flex-hero-column: column;
-    --flex-hero-center: center;
-    --flex-hero-shrink-0: 0;
-    --flex-hero-grow-1: 1;
-    --align-hero-center: center;
-    --align-hero-flex-start: flex-start;
-    --justify-hero-center: center;
-
-    /* Hero Visual Properties */
-    --overflow-hero-hidden: hidden;
-    --pointer-hero-none: none;
-    --visibility-hero-visible: visible;
-    --visibility-hero-hidden: hidden;
-    --content-hero-empty: '';
-    --text-align-hero-center: center;
-    --weight-hero-heading: 800;
-
-    /* Hero Animations */
-    --duration-hero-float-base: 6s;
-    --duration-hero-float-odd: 8s;
-    --duration-hero-float-even: 10s;
-    --duration-hero-gradient: 8s;
-    --duration-hero-button-transition: 0.3s;
-    --duration-hero-pulse: 3s;
-    --duration-hero-animation-delay: 1s;
-    --ease-hero-gradient: ease;
-    --scale-hero-icon-hover: 1.1;
-    --scale-hero-button-hover-y: -4px;
-    --angle-hero-gradient: 90deg;
-    --angle-hero-float-rotate: 5deg;
-    --pos-hero-gradient-start: 0% 50%;
-    --pos-hero-gradient-mid: 100% 50%;
-    --pos-hero-gradient-end: 0% 50%;
-    --animation-hero-none: none;
-
-    /* Hero Colors */
-    --color-hero-button-primary-text: #0f172a;
-    --color-hero-signin-text: rgba(255, 255, 255, 0.6);
-    --color-hero-feature-pill-bg: rgba(15, 23, 42, 0.5);
-    --color-hero-feature-pill-border: rgba(31, 41, 55, 0.5);
-    --color-hero-tooltip-title: #a3e635;
-    --color-hero-button-secondary-bg: rgba(15, 23, 42, 0.8);
-    --color-hero-button-secondary-border: rgba(163, 230, 53, 0.3);
-    --color-hero-button-secondary-hover-bg: rgba(163, 230, 53, 0.1);
-    --opacity-hero-floating-icon: 0.5;
-    --opacity-hero-tooltip-border: 0.3;
-    --opacity-hero-lime-border: 0.3;
-
-    /* Hero Text */
-    --type-hero-tooltip-title: 14px;
-    --type-hero-signin: 0.875rem;
-    --weight-hero-button: 700;
-    --weight-hero-tooltip-title: 500;
-    --weight-hero-citron-text: 600;
-
-    /* Hero Shadows */
-    --shadow-hero-button-hover: 0 10px 25px -5px rgba(0, 0, 0, 0.3);
-    --shadow-hero-secondary-button-hover: 0 10px 25px -5px rgba(0, 0, 0, 0.2);
-    --shadow-hero-optimized: 0 10px 15px -5px rgba(0, 0, 0, 0.3);
-    --shadow-hero-optimized-hover: 0 20px 30px -10px rgba(0, 0, 0, 0.4);
-    --shadow-hero-citron-text: 0 0 6px rgba(163, 230, 53, 0.4);
-    --shadow-hero-no-shadow: 0 0 0 rgba(var(--color-lime-rgb), 0);
-
-    /* Hero Opacity */
-    --opacity-disabled: 0.6;
-    --opacity-hero-icon: 0.6;
-    --opacity-hero-citron-pulse-min: 0.8;
-    --opacity-hero-tooltip-hidden: 0;
-    --opacity-hero-tooltip-visible: 1;
-    --opacity-hero-icon-hover: 1;
-
-    /* HeroButton */
-    --size-hero-btn-gap: 0.5rem;
-    --size-hero-btn-padding-x-sm: 1.25rem;
-    --size-hero-btn-padding-x-md: 1.75rem;
-    --size-hero-btn-padding-x-lg: 2rem;
-    --size-hero-btn-padding-y-sm: 0.5rem;
-    --size-hero-btn-padding-y-md: 0.75rem;
-    --size-hero-btn-padding-y-lg: 1rem;
-    --size-hero-btn-icon-margin: 8px;
-
-    /* PersonalTraining - Additional Tokens */
-
-    /* Icon Sizes */
-    --size-pt-icon-xs: 14px;
-    --size-pt-icon-sm: 16px;
-    --size-pt-icon-md: 18px;
-    --size-pt-icon-lg: 48px;
-    --size-pt-icon-xl: 64px;
-
-    /* Text Elements */
-    --margin-pt-section-bottom: 4rem;
-    --margin-pt-tag-bottom: 0.5rem;
-    --size-pt-tag-font: 0.75rem;
-    --weight-pt-tag-font: 700;
-    --letter-spacing-pt-tag: 0.1em;
-    --color-pt-tag: #b794f4;
-    /* text-violet-300 */
-    --color-pt-description: #9ca3af;
-    /* text-gray-400 */
-    --max-width-pt-description: 36rem;
-    /* max-w-2xl */
-
-    /* Gradients */
-    --gradient-pt-card-bg: linear-gradient(135deg, rgb(124, 58, 237) 0%, rgb(67, 56, 202) 100%);
-    --opacity-pt-icon: 0.7;
-
-=======
->>>>>>> e08c1be0
     /* Journey Component */
     --pos-jr-relative: relative;
     --pos-jr-absolute: absolute;
@@ -434,8 +254,6 @@
     --bg-size-jr-text-gradient: 100%;
     --bg-clip-jr-text: text;
     --color-jr-transparent: transparent;
-<<<<<<< HEAD
-=======
 
     /* Pricing Section */
     --pos-ps-relative: relative;
@@ -523,5 +341,4 @@
 
     /* Media Breakpoints */
     --breakpoint-ps-md: 768px;
->>>>>>> e08c1be0
 }