/**
 * Component-specific tokens
 * Organized by component type
 */

:root {
    /* Global Animation Tokens */
    --animation-duration-sm: 0.2s;
    --animation-duration-md: 0.5s;
    --animation-duration-lg: 1s;
    --animation-ease: ease;
    --animation-ease-in: ease-in;
    --animation-ease-out: ease-out;
    --animation-ease-in-out: ease-in-out;
    --animation-linear: linear;
    --animation-fill-forwards: forwards;

    /* Tooltip */
    --size-tooltip-arrow: 12px;

    /* Button */
    --size-btn-sm: 36px;
    --size-btn-md: 44px;
    --size-btn-lg: 52px;

    /* Hero */
    --size-hero-min-height: 80vh;
    --size-hero-content-width: 50%;
    --size-content-max-sm: 600px;
    --size-hero-image-width: 45%;
    --size-hero-image-max-width: 700px;
    --size-hero-image-max-width-mobile: 500px;
    --size-hero-grid-pattern: 20px;
    --size-hero-tooltip-width: 260px;
    --size-hero-floating-icon-translate: -10px;
    --size-hero-button-min-width: 210px;
    --size-hero-tooltip-margin-right: 8px;
    --size-hero-tooltip-margin-top: 2px;
    --size-hero-gap-buttons: 1.5rem;
    --size-hero-margin-buttons: 2rem;
    --size-hero-margin-feature-pills: 2.5rem;
    --size-hero-button-padding: 1rem 2rem;
    --size-hero-tooltip-transform-y: 10px;
    --size-hero-breakpoint-mobile: 992px;
    --size-hero-border-width-primary: 1px;
    --size-hero-border-width-secondary: 2px;
    --size-hero-backdrop-blur: 10px;
    --size-hero-image-center-translate: -50%;
    --pos-hero-bg-x: center;
    --pos-hero-bg-y: center;
    --size-hero-gradient-x: 200%;
    --size-hero-gradient-y: 200%;
    --size-hero-clamp-middle: 2vw;
    --pos-hero-before-left-start: -100%;
    --pos-hero-before-left-end: 100%;
    --transform-hero-button-down: 1px;
    --transform-hero-button-up: -2px;
    --opacity-hero-white-shine: 0.2;
    --pos-hero-gradient-0: 0%;
    --pos-hero-gradient-50: 50%;
    --pos-hero-gradient-100: 100%;
    --color-hero-transparent: transparent;
    --cursor-hero-pointer: pointer;
    --white-space-hero-nowrap: nowrap;
    --text-decoration-hero-none: none;
    --border-hero-none: none;
    --transform-hero-none: none;
    --width-hero-full: 100%;
    --height-hero-full: 100%;
    --max-width-hero-full: 100%;
    --transition-hero-none: none;
    --cursor-hero-not-allowed: not-allowed;
    --margin-hero-auto: 0 auto;
    --pos-hero-auto: auto;
    --height-hero-auto: auto;
    --color-hero-current: currentColor;

    /* PersonalTraining */
    --pos-pt-relative: relative;
    --pos-pt-absolute: absolute;
    --z-pt-1: 1;
    --z-pt-minus-1: -1;
    --color-pt-section-bg: #111827;
    --margin-pt-center: 0 auto;
    --size-pt-grid-cols: repeat(auto-fill, minmax(300px, 1fr));
    --padding-pt-container: 0 var(--spacing-4);
    --size-pt-section-title: clamp(2rem, 4vw, var(--type-3xl));
    --size-pt-booking-max-width: 700px;
    --pos-pt-bg-position-start: 0 0;
    --color-pt-transparent: transparent;
    --margin-pt-auto: auto;
    --display-pt-block: block;
    --display-pt-grid: grid;
    --max-width-pt-container: var(--container-max-width);
    --text-align-pt-title-center: center;
    --bg-pt-grid-pattern: linear-gradient(to right, var(--color-pt-grid-line) 1px, transparent 1px) var(--pos-pt-bg-center) / var(--size-pt-grid-pattern) var(--size-pt-grid-pattern), linear-gradient(to bottom, var(--color-pt-grid-line) 1px, transparent 1px) var(--pos-pt-bg-center) / var(--size-pt-grid-pattern) var(--size-pt-grid-pattern);
    --bg-pt-booking-pattern: linear-gradient(45deg, transparent var(--size-pt-pattern), rgba(255, 255, 255, 0.05) var(--size-pt-pattern), transparent var(--size-pt-pattern));

    /* Accessibility - Reduced Motion */
    --animation-pt-none: none;
    --duration-pt-reduced-transition: 0.5s;
    --transform-pt-none: none;

    /* Grid pattern background */
    --content-pt-empty: '';
    --pos-pt-top-0: 0;
    --pos-pt-left-0: 0;
    --pos-pt-right-0: 0;
    --pos-pt-bottom-0: 0;
    --color-pt-grid-line: rgba(255, 255, 255, 0.03);
    --size-pt-grid-pattern: 20px;
    --pos-pt-bg-center: center center;
    --pointer-pt-none: none;

    /* Trainer Card */
    --color-pt-card-bg: rgba(31, 41, 55, 0.5);
    --radius-pt-card: 1rem;
    --spacing-pt-card-padding: 2rem;
    --duration-pt-transition: 0.3s;
    --ease-pt-transition: ease;
    --border-pt-width: 1px;
    --size-pt-backdrop-blur: 8px;
    --transform-pt-card-hover-y: -5px;
    --shadow-pt-card-hover: 0 10px 25px -5px rgba(0, 0, 0, 0.2);
    --color-pt-card-border-hover: rgba(139, 92, 246, 0.3);

    /* Trainer Image */
    --width-pt-img-full: 100%;
    --height-pt-trainer-img: 280px;
    --radius-pt-img: 0.75rem;
    --object-fit-pt-cover: cover;
    --spacing-pt-img-bottom: 1.5rem;
    --filter-pt-img: contrast(1.05) brightness(0.95);

    /* Image Placeholder */
    --display-pt-flex: flex;
    --align-pt-center: center;
    --justify-pt-center: center;
    --opacity-pt-placeholder-icon: 0.7;
    --filter-pt-icon-shadow: drop-shadow(0 0 8px rgba(0, 0, 0, 0.2));

    /* Trainer Specialty Badge */
    --display-pt-inline-flex: inline-flex;
    --padding-pt-badge-y: 0.25rem;
    --padding-pt-badge-x: 0.75rem;
    --radius-pt-badge: 9999px;
    --size-pt-badge-font: 0.75rem;
    --weight-pt-badge: 500;
    --transform-pt-text-uppercase: uppercase;
    --letter-spacing-pt-badge: 0.05em;
    --color-pt-badge-bg: rgba(139, 92, 246, 0.15);
    --spacing-pt-badge-bottom: 0.75rem;
    --spacing-pt-badge-icon-right: 0.375rem;

    /* Trainer Text Elements */
    --size-pt-name: 1.25rem;
    --weight-pt-name: 700;
    --spacing-pt-name-bottom: 0.5rem;
    --size-pt-bio: 0.95rem;
    --line-height-pt-bio: 1.6;
    --spacing-pt-bio-bottom: 1.5rem;

    /* Trainer Stats */
    --display-pt-grid: grid;
    --grid-pt-cols-2: repeat(2, 1fr);
    --spacing-pt-grid-gap: 1rem;
    --spacing-pt-stats-bottom: 1.5rem;
    --text-align-pt-center: center;
    --size-pt-stat-value: 1.5rem;
    --weight-pt-stat-value: 700;
    --display-pt-block: block;
    --spacing-pt-stat-value-bottom: 0.25rem;
    --size-pt-stat-label: 0.875rem;

    /* Action Button */
    --width-pt-button-full: 100%;
    --padding-pt-button-y: 0.75rem;
    --padding-pt-button-x: 1.5rem;
    --radius-pt-button: 0.5rem;
    --color-pt-button-text: #111827;
    --weight-pt-button: 600;
    --transform-pt-button-hover-y: -2px;
    --shadow-pt-button-hover: 0 8px 20px rgba(139, 92, 246, 0.3);
    --transform-pt-button-icon-x: 3px;
    --spacing-pt-button-icon-left: 0.5rem;
    --transform-pt-img-hover-scale: 1.02;

    /* Booking Box */
    --radius-pt-booking-box: 1.5rem;
    --overflow-pt-hidden: hidden;
    --padding-pt-booking-y: 3rem;
    --padding-pt-booking-x: 2rem;
    --pos-pt-inset-0: 0;
    --size-pt-pattern: 30px;
    --animation-pt-pattern-duration: 15s;
    --animation-pt-pattern-timing: linear;
    --animation-pt-pattern-iteration: infinite;

    /* Booking Text Elements */
    --size-pt-booking-title: 2rem;
    --weight-pt-booking-title: 800;
    --spacing-pt-booking-title-bottom: 1rem;
    --color-pt-white: white;
    --shadow-pt-text: 0 2px 10px rgba(0, 0, 0, 0.2);
    --size-pt-booking-text: 1.125rem;
    --line-height-pt-booking-text: 1.6;
    --spacing-pt-booking-text-bottom: 2rem;
    --color-pt-white-90: rgba(255, 255, 255, 0.9);

    /* Booking Button */
    --padding-pt-booking-button-y: 1rem;
    --padding-pt-booking-button-x: 2rem;
    --radius-pt-booking-button: 9999px;
    --color-pt-booking-button-bg: white;
    --shadow-pt-booking-button: 0 10px 25px -5px rgba(0, 0, 0, 0.2);
    --transform-pt-booking-button-hover-y: -3px;
    --shadow-pt-booking-button-hover: 0 15px 30px -5px rgba(0, 0, 0, 0.3);
    --spacing-pt-booking-button-icon-left: 0.75rem;

    /* Flip Card */
    --spacing-pt-flip-card-top: 2rem;
    --perspective-pt-flip-card: 1500px;
    --height-pt-flip-card: 280px;
    --transform-style-pt-3d: preserve-3d;
    --transition-pt-flip: transform 0.8s cubic-bezier(0.175, 0.885, 0.32, 1.275);
    --cursor-pt-pointer: pointer;
    --transform-pt-flip-y-180: rotateY(180deg);
    --backface-pt-hidden: hidden;
    --shadow-pt-flip-card: 0 10px 30px -5px rgba(0, 0, 0, 0.3);
    --transform-pt-flip-y-0: rotateY(0deg);

    /* Flip Card Overlay */
    --pos-pt-inset-0: 0;
    --gradient-pt-overlay: linear-gradient(to top, rgba(0, 0, 0, 0.7) 0%, transparent 70%);
    --display-pt-flex-column: column;
    --justify-pt-flex-end: flex-end;
    --padding-pt-overlay: 1.5rem;
    --size-pt-flip-title: 1.25rem;
    --weight-pt-flip-title: 700;
    --spacing-pt-flip-title-bottom: 0.5rem;
    --color-pt-white-80: rgba(255, 255, 255, 0.8);
    --size-pt-flip-hint: 0.9rem;
    --spacing-pt-flip-hint-icon-left: 0.5rem;

    /* Flip Card Back */
    --color-pt-card-back-bg: rgba(31, 41, 55, 0.9);
    --flex-pt-grow: 1;

    /* Video Controls */
    --justify-pt-space-between: space-between;
    --padding-pt-controls: 1rem;
    --color-pt-controls-bg: rgba(17, 24, 39, 0.8);
    --border-pt-none: none;
    --size-pt-control-button: 40px;
    --radius-pt-round: 50%;
    --duration-pt-control-transition: 0.2s;
    --color-pt-control-hover-bg: rgba(255, 255, 255, 0.1);

    /* Hero Positions and Layout */
    --pos-hero-element-relative: relative;
    --pos-hero-element-absolute: absolute;
    --pos-hero-top-0: 0;
    --pos-hero-left-0: 0;
    --pos-hero-right-0: 0;
    --pos-hero-bottom-0: 0;
    --pos-hero-bottom-100: 100%;
    --pos-hero-element-center: 50%;
    --z-hero-behind: 0;
    --z-hero-base: 1;
    --z-hero-content: 2;
    --z-hero-floating: 3;
    --z-hero-hover: 10;
    --z-hero-tooltip: 50;

    /* Hero Display and Flex properties */
    --display-hero-flex: flex;
    --display-hero-inline-flex: inline-flex;
    --display-hero-none: none;
    --flex-hero-row: row;
    --flex-hero-column: column;
    --flex-hero-center: center;
    --flex-hero-shrink-0: 0;
    --flex-hero-grow-1: 1;
    --align-hero-center: center;
    --align-hero-flex-start: flex-start;
    --justify-hero-center: center;

    /* Hero Visual Properties */
    --overflow-hero-hidden: hidden;
    --pointer-hero-none: none;
    --visibility-hero-visible: visible;
    --visibility-hero-hidden: hidden;
    --content-hero-empty: '';
    --text-align-hero-center: center;
    --weight-hero-heading: 800;

    /* Hero Animations */
    --duration-hero-float-base: 6s;
    --duration-hero-float-odd: 8s;
    --duration-hero-float-even: 10s;
    --duration-hero-gradient: 8s;
    --duration-hero-button-transition: 0.3s;
    --duration-hero-pulse: 3s;
    --duration-hero-animation-delay: 1s;
    --ease-hero-gradient: ease;
    --scale-hero-icon-hover: 1.1;
    --scale-hero-button-hover-y: -4px;
    --angle-hero-gradient: 90deg;
    --angle-hero-float-rotate: 5deg;
    --pos-hero-gradient-start: 0% 50%;
    --pos-hero-gradient-mid: 100% 50%;
    --pos-hero-gradient-end: 0% 50%;
    --animation-hero-none: none;

    /* Hero Colors */
    --color-hero-button-primary-text: #0f172a;
    --color-hero-signin-text: rgba(255, 255, 255, 0.6);
    --color-hero-feature-pill-bg: rgba(15, 23, 42, 0.5);
    --color-hero-feature-pill-border: rgba(31, 41, 55, 0.5);
    --color-hero-tooltip-title: #a3e635;
    --color-hero-button-secondary-bg: rgba(15, 23, 42, 0.8);
    --color-hero-button-secondary-border: rgba(163, 230, 53, 0.3);
    --color-hero-button-secondary-hover-bg: rgba(163, 230, 53, 0.1);
    --opacity-hero-floating-icon: 0.5;
    --opacity-hero-tooltip-border: 0.3;
    --opacity-hero-lime-border: 0.3;

    /* Hero Text */
    --type-hero-tooltip-title: 14px;
    --type-hero-signin: 0.875rem;
    --weight-hero-button: 700;
    --weight-hero-tooltip-title: 500;
    --weight-hero-citron-text: 600;

    /* Hero Shadows */
    --shadow-hero-button-hover: 0 10px 25px -5px rgba(0, 0, 0, 0.3);
    --shadow-hero-secondary-button-hover: 0 10px 25px -5px rgba(0, 0, 0, 0.2);
    --shadow-hero-optimized: 0 10px 15px -5px rgba(0, 0, 0, 0.3);
    --shadow-hero-optimized-hover: 0 20px 30px -10px rgba(0, 0, 0, 0.4);
    --shadow-hero-citron-text: 0 0 6px rgba(163, 230, 53, 0.4);
    --shadow-hero-no-shadow: 0 0 0 rgba(var(--color-lime-rgb), 0);

    /* Hero Opacity */
    --opacity-disabled: 0.6;
    --opacity-hero-icon: 0.6;
    --opacity-hero-citron-pulse-min: 0.8;
    --opacity-hero-tooltip-hidden: 0;
    --opacity-hero-tooltip-visible: 1;
    --opacity-hero-icon-hover: 1;

    /* HeroButton */
    --size-hero-btn-gap: 0.5rem;
    --size-hero-btn-padding-x-sm: 1.25rem;
    --size-hero-btn-padding-x-md: 1.75rem;
    --size-hero-btn-padding-x-lg: 2rem;
    --size-hero-btn-padding-y-sm: 0.5rem;
    --size-hero-btn-padding-y-md: 0.75rem;
    --size-hero-btn-padding-y-lg: 1rem;
    --size-hero-btn-icon-margin: 8px;

    /* PersonalTraining - Additional Tokens */

    /* Icon Sizes */
    --size-pt-icon-xs: 14px;
    --size-pt-icon-sm: 16px;
    --size-pt-icon-md: 18px;
    --size-pt-icon-lg: 48px;
    --size-pt-icon-xl: 64px;

    /* Text Elements */
    --margin-pt-section-bottom: 4rem;
    --margin-pt-tag-bottom: 0.5rem;
    --size-pt-tag-font: 0.75rem;
    --weight-pt-tag-font: 700;
    --letter-spacing-pt-tag: 0.1em;
    --color-pt-tag: #b794f4;
    /* text-violet-300 */
    --color-pt-description: #9ca3af;
    /* text-gray-400 */
    --max-width-pt-description: 36rem;
    /* max-w-2xl */

    /* Gradients */
    --gradient-pt-card-bg: linear-gradient(135deg, rgb(124, 58, 237) 0%, rgb(67, 56, 202) 100%);
    --opacity-pt-icon: 0.7;
<<<<<<< HEAD
=======

    /* Journey Component */
    --pos-jr-relative: relative;
    --pos-jr-absolute: absolute;
    --overflow-jr-hidden: hidden;
    --top-jr-path: 70px;
    --left-jr-path-center: 50%;
    --width-jr-path: 75%;
    --height-jr-path: 2px;
    --bg-jr-path: linear-gradient(90deg, rgba(204, 255, 0, 0.3), rgba(100, 210, 185, 0.3));
    --transform-jr-center-x: translateX(-50%);
    --z-jr-path: 0;
    --z-jr-step: 10;
    --top-jr-connector: calc(100% - 20px);
    --left-jr-connector: 44px;
    --width-jr-connector: 2px;
    --height-jr-connector: 60px;
    --bg-jr-connector: linear-gradient(180deg, rgba(153, 255, 0, 0.5) 0%, rgba(153, 255, 0, 0.1) 100%);
    --z-jr-connector: 1;

    /* JourneyStep Component */
    --width-jr-step-number: 32px;
    --height-jr-step-number: 32px;
    --radius-jr-step-number: 50%;
    --bg-jr-step-number: linear-gradient(135deg, #CCFF00 0%, #9BE368 100%);
    --display-jr-flex: flex;
    --align-jr-center: center;
    --justify-jr-center: center;
    --weight-jr-step-number: 700;
    --color-jr-step-number: #0B1121;
    --size-jr-step-number: 16px;

    /* Journey Card Glow Effects */
    --shadow-jr-lime-glow: 0 0 25px rgba(132, 204, 22, 0.15);
    --shadow-jr-cyan-glow: 0 0 25px rgba(6, 182, 212, 0.15);
    --shadow-jr-violet-glow: 0 0 25px rgba(139, 92, 246, 0.15);
    --shadow-jr-amber-glow: 0 0 25px rgba(251, 146, 60, 0.15);

    /* Journey Animations */
    --transform-jr-slide-from: translateY(10px);
    --transform-jr-slide-to: translateY(0);
    --opacity-jr-hidden: 0;
    --opacity-jr-visible: 1;

    /* Journey Text Gradient */
    --bg-size-jr-text-gradient: 100%;
    --bg-clip-jr-text: text;
    --color-jr-transparent: transparent;
>>>>>>> 2b41c899
}<|MERGE_RESOLUTION|>--- conflicted
+++ resolved
@@ -383,8 +383,6 @@
     /* Gradients */
     --gradient-pt-card-bg: linear-gradient(135deg, rgb(124, 58, 237) 0%, rgb(67, 56, 202) 100%);
     --opacity-pt-icon: 0.7;
-<<<<<<< HEAD
-=======
 
     /* Journey Component */
     --pos-jr-relative: relative;
@@ -433,5 +431,4 @@
     --bg-size-jr-text-gradient: 100%;
     --bg-clip-jr-text: text;
     --color-jr-transparent: transparent;
->>>>>>> 2b41c899
 }