--- conflicted
+++ resolved
@@ -347,185 +347,6 @@
     --size-hero-btn-padding-y-lg: 1rem;
     --size-hero-btn-icon-margin: 8px;
 
-<<<<<<< HEAD
-    /* Training Component */
-    --pos-tr-relative: relative;
-    --pos-tr-absolute: absolute;
-    --z-tr-base: 1;
-    --z-tr-behind: -1;
-    --content-tr-empty: '';
-    --pos-tr-top-0: 0;
-    --pos-tr-left-0: 0;
-    --pos-tr-right-0: 0;
-    --pos-tr-bottom-0: 0;
-    --size-tr-grid-pattern: 20px;
-    --pos-tr-bg-center: center center;
-    --pointer-tr-none: none;
-    --color-tr-grid-line: rgba(255, 255, 255, 0.03);
-    --angle-tr-grid-vertical: 90deg;
-    --bg-tr-grid-pattern: linear-gradient(var(--color-tr-grid-line) 1px, transparent 1px), linear-gradient(var(--angle-tr-grid-vertical), var(--color-tr-grid-line) 1px, transparent 1px);
-
-    /* Program Card */
-    --color-tr-card-bg: rgba(31, 41, 55, 0.5);
-    --radius-tr-card: 1rem;
-    --padding-tr-card: 2rem;
-    --duration-tr-transition: 0.3s;
-    --ease-tr-transition: ease;
-    --border-tr-width: 1px;
-    --size-tr-backdrop-blur: 8px;
-    --transform-tr-card-hover-y: -5px;
-    --shadow-tr-card-hover: 0 10px 25px -5px rgba(0, 0, 0, 0.2);
-    --color-tr-card-border-hover: rgba(139, 92, 246, 0.3);
-    --color-tr-card-border-active: rgba(139, 92, 246, 0.5);
-    --shadow-tr-card-active: 0 10px 25px -5px rgba(139, 92, 246, 0.1);
-
-    /* Program Icon */
-    --display-tr-flex: flex;
-    --align-tr-center: center;
-    --justify-tr-center: center;
-    --size-tr-icon-width: 64px;
-    --size-tr-icon-height: 64px;
-    --radius-tr-icon: 0.75rem;
-    --spacing-tr-icon-bottom: 1.5rem;
-    --transform-tr-icon-hover: scale(1.05);
-    --filter-tr-icon-shadow: drop-shadow(0 0 8px rgba(139, 92, 246, 0.4));
-
-    /* Program Text */
-    --spacing-tr-title-bottom: 0.5rem;
-    --size-tr-description: 0.95rem;
-    --line-height-tr-description: 1.6;
-    --duration-tr-color-transition: 0.3s;
-
-    /* Expanded Content */
-    --color-tr-expanded-bg: rgba(31, 41, 55, 0.4);
-    --radius-tr-expanded: 1rem;
-    --padding-tr-expanded: 1.5rem;
-    --spacing-tr-expanded-top: 1rem;
-    --overflow-tr-hidden: hidden;
-    --spacing-tr-benefits-bottom: 1.5rem;
-    --spacing-tr-benefit-item-bottom: 0.5rem;
-    --spacing-tr-benefit-icon-right: 0.5rem;
-    --spacing-tr-benefit-icon-top: 0.125rem;
-    --flex-tr-shrink-0: 0;
-
-    /* CTA Button */
-    --display-tr-inline-flex: inline-flex;
-    --padding-tr-cta-y: 0.5rem;
-    --padding-tr-cta-x: 1.5rem;
-    --radius-tr-cta: 9999px;
-    --weight-tr-cta: 500;
-    --size-tr-cta-font: 0.875rem;
-    --color-tr-cta-text: #111827;
-    --shadow-tr-cta: 0 4px 6px -1px rgba(0, 0, 0, 0.1), 0 2px 4px -1px rgba(0, 0, 0, 0.06);
-    --transform-tr-cta-hover-y: -2px;
-    --shadow-tr-cta-hover: 0 10px 15px -3px rgba(0, 0, 0, 0.1), 0 4px 6px -2px rgba(0, 0, 0, 0.05);
-    --spacing-tr-cta-icon-left: 0.5rem;
-
-    /* Connector Lines */
-    --size-tr-connector-height: 2rem;
-    --size-tr-connector-width: 1px;
-    --color-tr-connector-gradient: linear-gradient(to bottom, rgba(139, 92, 246, 0.5), transparent);
-    --spacing-tr-connector-left: 2rem;
-    --spacing-tr-connector-top: 0.25rem;
-    --spacing-tr-connector-bottom: 0.25rem;
-
-    /* Main CTA Button */
-    --padding-tr-main-cta-y: 1rem;
-    --padding-tr-main-cta-x: 2rem;
-    --weight-tr-main-cta: 600;
-    --size-tr-main-cta-font: 1rem;
-    --shadow-tr-main-cta: 0 10px 25px -5px rgba(139, 92, 246, 0.3);
-    --transform-tr-main-cta-hover-y: -3px;
-    --shadow-tr-main-cta-hover: 0 20px 25px -5px rgba(139, 92, 246, 0.4);
-    --spacing-tr-main-cta-top: 4rem;
-
-    /* TrainingFeatures Component */
-    --pos-tf-relative: relative;
-    --pos-tf-absolute: absolute;
-    --z-tf-base: 1;
-    --z-tf-behind: -1;
-    --content-tf-empty: '';
-    --pos-tf-top-0: 0;
-    --pos-tf-left-0: 0;
-    --pos-tf-right-0: 0;
-    --pos-tf-bottom-0: 0;
-    --size-tf-grid-pattern: 20px;
-    --pos-tf-bg-center: center center;
-    --pointer-tf-none: none;
-    --color-tf-grid-line: rgba(255, 255, 255, 0.03);
-    --angle-tf-grid-vertical: 90deg;
-    --bg-tf-grid-pattern: linear-gradient(var(--color-tf-grid-line) 1px, transparent 1px), linear-gradient(var(--angle-tf-grid-vertical), var(--color-tf-grid-line) 1px, transparent 1px);
-    --width-tf-full: 100%;
-    --height-tf-full: 100%;
-    --transform-tf-none: none;
-    --duration-tf-reduced-motion: 0.1s;
-
-    /* Feature Card */
-    --color-tf-card-bg: rgba(31, 41, 55, 0.7);
-    --size-tf-backdrop-blur: 8px;
-    --duration-tf-transition: 0.3s;
-    --ease-tf-transition: ease;
-    --transform-tf-card-hover-y: -5px;
-    --shadow-tf-card-hover: 0 10px 25px -5px rgba(0, 0, 0, 0.2);
-
-    /* Feature Icon */
-    --display-tf-flex: flex;
-    --align-tf-center: center;
-    --justify-tf-center: center;
-    --size-tf-icon-width: 48px;
-    --size-tf-icon-height: 48px;
-    --radius-tf-icon: 12px;
-    --flex-tf-shrink-0: 0;
-    --transform-tf-icon-hover: scale(1.05);
-    --filter-tf-icon-shadow: drop-shadow(0 0 8px rgba(0, 0, 0, 0.1));
-
-    /* Feature Text */
-    --weight-tf-title: 600;
-    --size-tf-description: 0.95rem;
-    --line-height-tf-description: 1.6;
-
-    /* Flip Card */
-    --perspective-tf-flip-card: 1500px;
-    --transform-style-tf-3d: preserve-3d;
-    --duration-tf-flip-transition: 0.8s;
-    --ease-tf-flip-transition: cubic-bezier(0.175, 0.885, 0.32, 1.275);
-    --transform-tf-flip-y-180: rotateY(180deg);
-    --transform-tf-flip-y-0: rotateY(0deg);
-    --backface-tf-hidden: hidden;
-    --radius-tf-flip-card: 0.75rem;
-    --overflow-tf-hidden: hidden;
-    --flex-tf-direction-column: column;
-    --justify-tf-flex-start: flex-start;
-    --flex-tf-grow: 1;
-
-    /* Flip Card Image */
-    --size-tf-img-height: 140px;
-    --radius-tf-img: 0.5rem;
-    --object-fit-tf-cover: cover;
-    --opacity-tf-img: 0.8;
-    --opacity-tf-img-hover: 1;
-
-    /* Feature Details */
-    --spacing-tf-details-bottom: 1rem;
-    --spacing-tf-detail-item-bottom: 0.5rem;
-    --spacing-tf-detail-bullet-right: 0.5rem;
-    --size-tf-back-title: 1.125rem;
-
-    /* Flip Button */
-    --display-tf-inline-flex: inline-flex;
-    --duration-tf-button-transition: 0.2s;
-    --transform-tf-button-hover-x: 2px;
-    --spacing-tf-button-icon-right: 0.25rem;
-
-    /* CTA Button */
-    --padding-tf-cta-y: 0.75rem;
-    --padding-tf-cta-x: 1.5rem;
-    --radius-tf-cta: 9999px;
-    --weight-tf-cta: 600;
-    --transform-tf-cta-hover-y: -2px;
-    --shadow-tf-cta-hover: 0 10px 25px -5px rgba(0, 0, 0, 0.3);
-    --spacing-tf-cta-icon-left: 0.5rem;
-=======
     /* PersonalTraining - Additional Tokens */
 
     /* Icon Sizes */
@@ -551,5 +372,4 @@
     /* Gradients */
     --gradient-pt-card-bg: linear-gradient(135deg, rgb(124, 58, 237) 0%, rgb(67, 56, 202) 100%);
     --opacity-pt-icon: 0.7;
->>>>>>> 4a9c2136
 }