@import "../../../styles/theme.scss";
@import "../../../styles/design-system/index.scss";

.personal-training-section {
    position: var(--pos-pt-relative);
    overflow: var(--overflow-pt-hidden);
    padding: var(--spacing-8) 0;
    background-color: var(--color-pt-section-bg);

    // Grid pattern background
    &::before {
        content: var(--content-pt-empty);
        position: var(--pos-pt-absolute);
        top: var(--pos-pt-top-0);
        left: var(--pos-pt-left-0);
        right: var(--pos-pt-right-0);
        bottom: var(--pos-pt-bottom-0);
        background: var(--bg-pt-grid-pattern);
        pointer-events: var(--pointer-pt-none);
        z-index: var(--z-pt-minus-1);
    }

    .section-title {
        margin-bottom: var(--spacing-8);
        text-align: var(--text-align-pt-title-center);
        font-size: var(--size-pt-section-title);
        font-weight: var(--weight-black);

        .highlight {
            color: var(--color-primary);
        }
    }

    .trainers-container {
        display: var(--display-pt-grid);
        grid-template-columns: var(--size-pt-grid-cols);
        gap: var(--spacing-6);
        max-width: var(--max-width-pt-container);
        margin: var(--margin-pt-center);
        padding: var(--padding-pt-container);
    }

    // Trainer card
    .trainer-card {
        position: var(--pos-pt-relative);
        background-color: var(--color-pt-card-bg);
        border-radius: var(--radius-pt-card);
        padding: var(--spacing-pt-card-padding);
        transition: transform var(--duration-pt-transition) var(--ease-pt-transition),
            box-shadow var(--duration-pt-transition) var(--ease-pt-transition),
            border-color var(--duration-pt-transition) var(--ease-pt-transition);
        border: var(--border-pt-width) solid var(--color-border);
        backdrop-filter: blur(var(--size-pt-backdrop-blur));

        &:hover {
            transform: translateY(var(--transform-pt-card-hover-y));
            box-shadow: var(--shadow-pt-card-hover);
            border-color: var(--color-pt-card-border-hover);

            .trainer-image img {
                transform: scale(var(--transform-pt-img-hover-scale));
            }

            .book-button .icon {
                transform: translateX(var(--transform-pt-button-icon-x));
            }
        }
    }

    // Trainer image
    .trainer-image {
        width: var(--width-pt-img-full);
        height: var(--height-pt-trainer-img);
        border-radius: var(--radius-pt-img);
        overflow: var(--overflow-pt-hidden);
        margin-bottom: var(--spacing-pt-img-bottom);

        img {
            width: var(--width-pt-img-full);
            height: var(--height-pt-trainer-img);
            object-fit: var(--object-fit-pt-cover);
            transition: transform var(--duration-pt-transition) var(--ease-pt-transition);
            filter: var(--filter-pt-img);
        }

        // Image placeholder
        .image-placeholder {
            width: var(--width-pt-img-full);
            height: var(--height-pt-trainer-img);
            background-color: var(--color-gray-800);
            display: var(--display-pt-flex);
            align-items: var(--align-pt-center);
            justify-content: var(--justify-pt-center);

            svg {
                opacity: var(--opacity-pt-placeholder-icon);
                filter: var(--filter-pt-icon-shadow);
            }
        }
    }

    // Trainer specialty badge
    .specialty {
        display: var(--display-pt-inline-flex);
        align-items: var(--align-pt-center);
        padding: var(--padding-pt-badge-y) var(--padding-pt-badge-x);
        border-radius: var(--radius-pt-badge);
        font-size: var(--size-pt-badge-font);
        font-weight: var(--weight-pt-badge);
        text-transform: var(--transform-pt-text-uppercase);
        letter-spacing: var(--letter-spacing-pt-badge);
        background-color: var(--color-pt-badge-bg);
        color: var(--color-primary);
        margin-bottom: var(--spacing-pt-badge-bottom);

        .icon {
            margin-right: var(--spacing-pt-badge-icon-right);
        }
    }

    // Trainer name
    .trainer-name {
        font-size: var(--size-pt-name);
        font-weight: var(--weight-pt-name);
        margin-bottom: var(--spacing-pt-name-bottom);
        color: var(--color-text);
    }

    // Trainer bio
    .trainer-bio {
        font-size: var(--size-pt-bio);
        line-height: var(--line-height-pt-bio);
        margin-bottom: var(--spacing-pt-bio-bottom);
        color: var(--color-text-secondary);
    }

    // Trainer stats
    .trainer-stats {
        display: var(--display-pt-grid);
        grid-template-columns: var(--grid-pt-cols-2);
        gap: var(--spacing-pt-grid-gap);
        margin-bottom: var(--spacing-pt-stats-bottom);

        .stat {
            text-align: var(--text-align-pt-center);

            .value {
                font-size: var(--size-pt-stat-value);
                font-weight: var(--weight-pt-stat-value);
                color: var(--color-primary);
                display: var(--display-pt-block);
                margin-bottom: var(--spacing-pt-stat-value-bottom);
            }

            .label {
                font-size: var(--size-pt-stat-label);
                color: var(--color-text-secondary);
            }
        }
    }

    // Book button
    .book-button {
        width: var(--width-pt-button-full);
        padding: var(--padding-pt-button-y) var(--padding-pt-button-x);
        display: var(--display-pt-flex);
        align-items: var(--align-pt-center);
        justify-content: var(--justify-pt-center);
        background-color: var(--color-primary);
        color: var(--color-pt-button-text);
        border-radius: var(--radius-pt-button);
        font-weight: var(--weight-pt-button);
        transition: transform var(--duration-pt-transition) var(--ease-pt-transition),
            box-shadow var(--duration-pt-transition) var(--ease-pt-transition);

        &:hover {
            transform: translateY(var(--transform-pt-button-hover-y));
            box-shadow: var(--shadow-pt-button-hover);
        }

        .icon {
            margin-left: var(--spacing-pt-button-icon-left);
            transition: transform var(--duration-pt-transition) var(--ease-pt-transition);
        }
    }

    // Booking consultation box
    .booking-box {
        position: var(--pos-pt-relative);
        border-radius: var(--radius-pt-booking-box);
        overflow: var(--overflow-pt-hidden);
        padding: var(--padding-pt-booking-y) var(--padding-pt-booking-x);
        margin-top: var(--spacing-16);
        background: var(--gradient-primary);
        max-width: var(--max-width-pt-container);
        margin-left: var(--margin-pt-auto);
        margin-right: var(--margin-pt-auto);

        &::before {
            content: var(--content-pt-empty);
            position: var(--pos-pt-absolute);
            top: var(--pos-pt-top-0);
            left: var(--pos-pt-left-0);
            right: var(--pos-pt-right-0);
            bottom: var(--pos-pt-bottom-0);
            background: var(--bg-pt-booking-pattern);
            background-size: var(--size-pt-pattern) var(--size-pt-pattern);
            animation: patternMove var(--animation-pt-pattern-duration) var(--animation-pt-pattern-timing) var(--animation-pt-pattern-iteration);
            pointer-events: var(--pointer-pt-none);
        }
    }

    .booking-title {
        font-size: var(--size-pt-booking-title);
        font-weight: var(--weight-pt-booking-title);
        margin-bottom: var(--spacing-pt-booking-title-bottom);
        text-align: var(--text-align-pt-center);
        color: var(--color-pt-white);
        text-shadow: var(--shadow-pt-text);
    }

    .booking-text {
        font-size: var(--size-pt-booking-text);
        line-height: var(--line-height-pt-booking-text);
        margin-bottom: var(--spacing-pt-booking-text-bottom);
        text-align: var(--text-align-pt-center);
        color: var(--color-pt-white-90);
        max-width: var(--size-pt-booking-max-width);
        margin-left: var(--margin-pt-auto);
        margin-right: var(--margin-pt-auto);
    }

    .booking-button {
        display: var(--display-pt-inline-flex);
        align-items: var(--align-pt-center);
        padding: var(--padding-pt-booking-button-y) var(--padding-pt-booking-button-x);
        background-color: var(--color-pt-booking-button-bg);
        color: var(--color-secondary);
        border-radius: var(--radius-pt-booking-button);
        font-weight: var(--weight-pt-button);
        margin: var(--margin-pt-center);
        display: var(--display-pt-block);
        box-shadow: var(--shadow-pt-booking-button);
        transition: transform var(--duration-pt-transition) var(--ease-pt-transition),
            box-shadow var(--duration-pt-transition) var(--ease-pt-transition);

        &:hover {
            transform: translateY(var(--transform-pt-booking-button-hover-y));
            box-shadow: var(--shadow-pt-booking-button-hover);
        }

        .icon {
            margin-left: var(--spacing-pt-booking-button-icon-left);
        }
    }

    // Flip card
    .flip-card-container {
        margin-top: var(--spacing-pt-flip-card-top);
    }

    .flip-card {
        perspective: var(--perspective-pt-flip-card);
        height: var(--height-pt-flip-card);
        position: var(--pos-pt-relative);
        transform-style: var(--transform-style-pt-3d);
        transition: var(--transition-pt-flip);
        cursor: var(--cursor-pt-pointer);

        &.flipped {
            .flip-card-inner {
                transform: var(--transform-pt-flip-y-180);
            }
        }

        .flip-card-inner {
            position: var(--pos-pt-relative);
            width: var(--width-pt-img-full);
            height: var(--height-pt-trainer-img);
            transform-style: var(--transform-style-pt-3d);
            transition: var(--transition-pt-flip);
        }

        .flip-card-front,
        .flip-card-back {
            position: var(--pos-pt-absolute);
            width: var(--width-pt-img-full);
            height: var(--height-pt-trainer-img);
            backface-visibility: var(--backface-pt-hidden);
            border-radius: var(--radius-pt-img);
            overflow: var(--overflow-pt-hidden);
            box-shadow: var(--shadow-pt-flip-card);
        }

        .flip-card-front {
            transform: var(--transform-pt-flip-y-0);
            background-color: var(--color-gray-800);

            img {
                width: var(--width-pt-img-full);
                height: var(--height-pt-trainer-img);
                object-fit: var(--object-fit-pt-cover);
            }

            .overlay {
                position: var(--pos-pt-absolute);
                top: var(--pos-pt-top-0);
                left: var(--pos-pt-left-0);
                right: var(--pos-pt-right-0);
                bottom: var(--pos-pt-bottom-0);
                background: var(--gradient-pt-overlay);
                display: var(--display-pt-flex);
                flex-direction: var(--display-pt-flex-column);
                justify-content: var(--justify-pt-flex-end);
                padding: var(--padding-pt-overlay);

                .flip-title {
                    font-size: var(--size-pt-flip-title);
                    font-weight: var(--weight-pt-flip-title);
                    margin-bottom: var(--spacing-pt-flip-title-bottom);
                    color: var(--color-pt-white);
                }

                .flip-hint {
                    display: var(--display-pt-flex);
                    align-items: var(--align-pt-center);
                    color: var(--color-pt-white-80);
                    font-size: var(--size-pt-flip-hint);

                    .icon {
                        margin-right: var(--spacing-pt-flip-hint-icon-left);
                    }
                }
            }
        }

        .flip-card-back {
            transform: var(--transform-pt-flip-y-180);
            background-color: var(--color-pt-card-back-bg);
            display: var(--display-pt-flex);
            flex-direction: var(--display-pt-flex-column);

            .video-content {
                position: var(--pos-pt-relative);
                flex-grow: var(--flex-pt-grow);
                display: var(--display-pt-flex);
                align-items: var(--align-pt-center);
                justify-content: var(--justify-pt-center);
            }

            .video-controls {
                display: var(--display-pt-flex);
                align-items: var(--align-pt-center);
                justify-content: var(--justify-pt-space-between);
                padding: var(--padding-pt-controls);
                background-color: var(--color-pt-controls-bg);
            }

            .control-button {
                background: var(--color-pt-transparent);
                border: var(--border-pt-none);
                width: var(--size-pt-control-button);
                height: var(--size-pt-control-button);
                border-radius: var(--radius-pt-round);
                display: var(--display-pt-flex);
                align-items: var(--align-pt-center);
                justify-content: var(--justify-pt-center);
                color: var(--color-pt-white);
                transition: background-color var(--duration-pt-control-transition) var(--ease-pt-transition);

                &:hover {
                    background-color: var(--color-pt-control-hover-bg);
                }
            }
        }
    }
}

// New token-based classes
.section-header {
    margin-bottom: var(--margin-pt-section-bottom);
    text-align: var(--text-align-pt-title-center);
}

.section-tag {
    font-size: var(--size-pt-tag-font);
    font-weight: var(--weight-pt-tag-font);
    letter-spacing: var(--letter-spacing-pt-tag);
    text-transform: var(--transform-pt-text-uppercase);
    color: var(--color-pt-tag);
    margin-bottom: var(--margin-pt-tag-bottom);
    display: var(--display-pt-block);
}

.section-description {
    color: var(--color-pt-description);
    max-width: var(--max-width-pt-description);
    margin-left: var(--margin-pt-auto);
    margin-right: var(--margin-pt-auto);
}

// Trainer card elements
.trainer-placeholder {
    width: var(--width-pt-img-full);
    height: var(--height-pt-trainer-img);
    background: var(--gradient-pt-card-bg);
    display: var(--display-pt-flex);
    align-items: var(--align-pt-center);
    justify-content: var(--justify-pt-center);

    .icon {
        color: var(--color-pt-white);
        opacity: var(--opacity-pt-icon);
    }
}

// Icon classes
.icon-xs {
    width: var(--size-pt-icon-xs);
    height: var(--size-pt-icon-xs);
}

.icon-sm {
    width: var(--size-pt-icon-sm);
    height: var(--size-pt-icon-sm);
}

.icon-md {
    width: var(--size-pt-icon-md);
    height: var(--size-pt-icon-md);
}

.icon-lg {
    width: var(--size-pt-icon-lg);
    height: var(--size-pt-icon-lg);
}

.icon-xl {
    width: var(--size-pt-icon-xl);
    height: var(--size-pt-icon-xl);
}

// Animation for pattern
@keyframes patternMove {
    0% {
        background-position: var(--pos-pt-bg-position-start);
    }

    100% {
        background-position: var(--size-pt-pattern) var(--size-pt-pattern);
    }
}

// Accessibility: Reduced motion preference
@media (prefers-reduced-motion) {
    .personal-training-section {
<<<<<<< HEAD

        .training-card,
        .benefits-card,
        .coach-card,
        .cta-button {
            &:hover {
                transform: var(--transform-tf-none);
            }

            transition: var(--duration-tf-reduced-motion);
        }

        .booking-box::after {
            animation: none;
=======
        .booking-box::before {
            animation: var(--animation-pt-none);
>>>>>>> 4a9c2136
        }

        .flip-card {
            .flip-card-inner {
                transition: transform var(--duration-pt-reduced-transition) var(--ease-pt-transition);
            }
        }

        .trainer-card {
            transition: transform var(--duration-pt-reduced-transition) var(--ease-pt-transition),
                box-shadow var(--duration-pt-reduced-transition) var(--ease-pt-transition),
                border-color var(--duration-pt-reduced-transition) var(--ease-pt-transition);

            &:hover {
                .trainer-image img {
                    transform: var(--transform-pt-none);
                }
            }
        }
    }
}<|MERGE_RESOLUTION|>--- conflicted
+++ resolved
@@ -454,25 +454,8 @@
 // Accessibility: Reduced motion preference
 @media (prefers-reduced-motion) {
     .personal-training-section {
-<<<<<<< HEAD
-
-        .training-card,
-        .benefits-card,
-        .coach-card,
-        .cta-button {
-            &:hover {
-                transform: var(--transform-tf-none);
-            }
-
-            transition: var(--duration-tf-reduced-motion);
-        }
-
-        .booking-box::after {
-            animation: none;
-=======
         .booking-box::before {
             animation: var(--animation-pt-none);
->>>>>>> 4a9c2136
         }
 
         .flip-card {
